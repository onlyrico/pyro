--- conflicted
+++ resolved
@@ -283,13 +283,7 @@
     "from pyro.infer import SVI, TraceGraph_ELBO\n",
     "import sys\n",
     "\n",
-<<<<<<< HEAD
-    "assert pyro.__version__.startswith('1.5.1')\n",
-=======
-    "# enable validation (e.g. validate parameters of distributions)\n",
     "assert pyro.__version__.startswith('1.5.2')\n",
-    "pyro.enable_validation(True)\n",
->>>>>>> 585beb9d
     "\n",
     "# this is for running the notebook in our testing framework\n",
     "smoke_test = ('CI' in os.environ)\n",
