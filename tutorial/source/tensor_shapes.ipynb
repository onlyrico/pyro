--- conflicted
+++ resolved
@@ -51,12 +51,7 @@
     "from pyro.optim import Adam\n",
     "\n",
     "smoke_test = ('CI' in os.environ)\n",
-<<<<<<< HEAD
-    "assert pyro.__version__.startswith('1.5.1')\n",
-=======
     "assert pyro.__version__.startswith('1.5.2')\n",
-    "pyro.enable_validation(True)    # <---- This is always a good idea!\n",
->>>>>>> 585beb9d
     "\n",
     "# We'll ue this helper to check our models are correct.\n",
     "def test_model(model, guide, loss):\n",
