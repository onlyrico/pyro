from __future__ import absolute_import, division, print_function

import functools
from collections import OrderedDict

from opt_einsum import shared_intermediates

import pyro.ops.packed as packed
from pyro import poutine
from pyro.infer.traceenum_elbo import TraceEnum_ELBO
from pyro.ops.contract import contract_tensor_tree
from pyro.ops.einsum.adjoint import require_backward
from pyro.ops.rings import MapRing, SampleRing
from pyro.poutine.enumerate_messenger import EnumerateMessenger
from pyro.poutine.replay_messenger import ReplayMessenger
from pyro.poutine.util import prune_subsample_sites
from pyro.util import jit_iter

_RINGS = {0: MapRing, 1: SampleRing}


def _make_ring(temperature, cache, dim_to_size):
    try:
        return _RINGS[temperature](cache=cache, dim_to_size=dim_to_size)
    except KeyError:
        raise ValueError("temperature must be 0 (map) or 1 (sample) for now")


class SamplePosteriorMessenger(ReplayMessenger):
    # This acts like ReplayMessenger but additionally replays cond_indep_stack.

    def _pyro_sample(self, msg):
        if msg["infer"].get("enumerate") == "parallel":
            super(SamplePosteriorMessenger, self)._pyro_sample(msg)
        if msg["name"] in self.trace:
            msg["cond_indep_stack"] = self.trace.nodes[msg["name"]]["cond_indep_stack"]


def _sample_posterior(model, first_available_dim, temperature, *args, **kwargs):
    # For internal use by infer_discrete.

    # Create an enumerated trace.
    with poutine.block(), EnumerateMessenger(first_available_dim):
        enum_trace = poutine.trace(model).get_trace(*args, **kwargs)
    enum_trace = prune_subsample_sites(enum_trace)
    enum_trace.compute_log_prob()
    enum_trace.pack_tensors()

    return _sample_posterior_from_trace(model, enum_trace, temperature, *args, **kwargs)


def _sample_posterior_from_trace(model, enum_trace, temperature, *args, **kwargs):
    plate_to_symbol = enum_trace.plate_to_symbol

    # Collect a set of query sample sites to which the backward algorithm will propagate.
    sum_dims = set()
    queries = []
    dim_to_size = {}
    cost_terms = OrderedDict()
    enum_terms = OrderedDict()
    for node in enum_trace.nodes.values():
        if node["type"] == "sample":
            ordinal = frozenset(plate_to_symbol[f.name]
                                for f in node["cond_indep_stack"]
                                if f.vectorized and f.size > 1)
            log_prob = node["packed"]["unscaled_log_prob"]
            sum_dims.update(log_prob._pyro_dims)
            for frame in node["cond_indep_stack"]:
                if frame.vectorized and frame.size > 1:
                    sum_dims.remove(plate_to_symbol[frame.name])
            if sum_dims.isdisjoint(log_prob._pyro_dims):
                continue
            dim_to_size.update(zip(log_prob._pyro_dims, log_prob.shape))
            if node["infer"].get("_enumerate_dim") is None:
                cost_terms.setdefault(ordinal, []).append(log_prob)
            else:
                enum_terms.setdefault(ordinal, []).append(log_prob)
            # Note we mark all sample sites with require_backward to gather
            # enumerated sites and adjust cond_indep_stack of all sample sites.
            if not node["is_observed"]:
                queries.append(log_prob)
                require_backward(log_prob)

    # We take special care to match the term ordering in
    # pyro.infer.traceenum_elbo._compute_model_factors() to allow
<<<<<<< HEAD
    # contract_tensor_tree() to use shared_intermediates() inside.
=======
    # contract_tensor_tree() to use shared_intermediates() inside
>>>>>>> dd2d3e16
    # TraceEnumSample_ELBO. The special ordering is: first all cost terms in
    # order of model_trace, then all enum_terms in order of model trace.
    log_probs = cost_terms
    for ordinal, terms in enum_terms.items():
        log_probs.setdefault(ordinal, []).extend(terms)

    # Run forward-backward algorithm, collecting the ordinal of each connected component.
    cache = getattr(enum_trace, "_sharing_cache", {})
    ring = _make_ring(temperature, cache, dim_to_size)
    with shared_intermediates(cache):
        log_probs = contract_tensor_tree(log_probs, sum_dims, ring=ring)  # run forward algorithm
    query_to_ordinal = {}
    pending = object()  # a constant value for pending queries
    for query in queries:
        query._pyro_backward_result = pending
    for ordinal, terms in log_probs.items():
        for term in terms:
            if hasattr(term, "_pyro_backward"):
                term._pyro_backward()  # run backward algorithm
        # Note: this is quadratic in number of ordinals
        for query in queries:
            if query not in query_to_ordinal and query._pyro_backward_result is not pending:
                query_to_ordinal[query] = ordinal

    # Construct a collapsed trace by gathering and adjusting cond_indep_stack.
    collapsed_trace = poutine.Trace()
    for node in enum_trace.nodes.values():
        if node["type"] == "sample" and not node["is_observed"]:
            # TODO move this into a Leaf implementation somehow
            new_node = {
                "type": "sample",
                "name": node["name"],
                "is_observed": False,
                "infer": node["infer"].copy(),
                "cond_indep_stack": node["cond_indep_stack"],
                "value": node["value"],
            }
            log_prob = node["packed"]["unscaled_log_prob"]
            if hasattr(log_prob, "_pyro_backward_result"):
                # Adjust the cond_indep_stack.
                ordinal = query_to_ordinal[log_prob]
                new_node["cond_indep_stack"] = tuple(
                    f for f in node["cond_indep_stack"]
                    if not (f.vectorized and f.size > 1) or plate_to_symbol[f.name] in ordinal)

                # Gather if node depended on an enumerated value.
                sample = log_prob._pyro_backward_result
                if sample is not None:
                    new_value = packed.pack(node["value"], node["infer"]["_dim_to_symbol"])
                    for index, dim in zip(jit_iter(sample), sample._pyro_sample_dims):
                        if dim in new_value._pyro_dims:
                            index._pyro_dims = sample._pyro_dims[1:]
                            new_value = packed.gather(new_value, index, dim)
                    new_node["value"] = packed.unpack(new_value, enum_trace.symbol_to_dim)

            collapsed_trace.add_node(node["name"], **new_node)

    # Replay the model against the collapsed trace.
    with SamplePosteriorMessenger(trace=collapsed_trace):
        return model(*args, **kwargs)


def infer_discrete(fn=None, first_available_dim=None, temperature=1):
    """
    A poutine that samples discrete sites marked with
    ``site["infer"]["enumerate"] = "parallel"`` from the posterior,
    conditioned on observations.

    Example::

        @infer_discrete(first_available_dim=-1, temperature=0)
        @config_enumerate
        def viterbi_decoder(data, hidden_dim=10):
            transition = 0.3 / hidden_dim + 0.7 * torch.eye(hidden_dim)
            means = torch.arange(float(hidden_dim))
            states = [0]
            for t in pyro.markov(range(len(data))):
                states.append(pyro.sample("states_{}".format(t),
                                          dist.Categorical(transition[states[-1]])))
                pyro.sample("obs_{}".format(t),
                            dist.Normal(means[states[-1]], 1.),
                            obs=data[t])
            return states  # returns maximum likelihood states

    .. warning: The ``log_prob``s of the inferred model's trace are not
        meaningful, and may be changed future release.

    :param fn: a stochastic function (callable containing Pyro primitive calls)
    :param int first_available_dim: The first tensor dimension (counting
        from the right) that is available for parallel enumeration. This
        dimension and all dimensions left may be used internally by Pyro.
        This should be a negative integer.
    :param int temperature: Either 1 (sample via forward-filter backward-sample)
        or 0 (optimize via Viterbi-like MAP inference). Defaults to 1 (sample).
    """
    assert first_available_dim < 0, first_available_dim
    if fn is None:  # support use as a decorator
        return functools.partial(infer_discrete,
                                 first_available_dim=first_available_dim,
                                 temperature=temperature)
    return functools.partial(_sample_posterior, fn, first_available_dim, temperature)


class TraceEnumSample_ELBO(TraceEnum_ELBO):
    """
    This extends :class:`TraceEnum_ELBO` to make it cheaper to sample from
    discrete latent states during SVI.

<<<<<<< HEAD
    The following are equivalent, but the first is cheaper::

            # Version 1.
            elbo = TraceEnumSample_ELBO(first_available_dim=-2)
            loss = elbo.loss(*args, **kwargs)
            z = elbo.sample_saved()

            # Version 2.
            elbo = TraceEnum_ELBO(first_available_dim=-2)
            loss = elbo.loss(*args, **kwargs)
            guide_trace = poutine.trace(guide).get_trace(*args, **kwargs)
            z = infer_discrete(poutine.replay(model, guide_trace),
                               first_available_dim=-2)(*args, **kwargs)
=======
    The following are equivalent but the first is cheaper, sharing work
    between the computations of ``loss`` and ``z``::

        # Version 1.
        elbo = TraceEnumSample_ELBO(max_plate_nesting=1)
        loss = elbo.loss(*args, **kwargs)
        z = elbo.sample_saved()

        # Version 2.
        elbo = TraceEnum_ELBO(max_plate_nesting=1)
        loss = elbo.loss(*args, **kwargs)
        guide_trace = poutine.trace(guide).get_trace(*args, **kwargs)
        z = infer_discrete(poutine.replay(model, guide_trace),
                           first_available_dim=-2)(*args, **kwargs)
>>>>>>> dd2d3e16

    """
    def _get_trace(self, model, guide, *args, **kwargs):
        model_trace, guide_trace = super(TraceEnumSample_ELBO, self)._get_trace(
            model, guide, *args, **kwargs)

        # Mark all sample sites with require_backward to gather enumerated
        # sites and adjust cond_indep_stack of all sample sites.
        for node in model_trace.nodes.values():
            if node["type"] == "sample" and not node["is_observed"]:
                log_prob = node["packed"]["unscaled_log_prob"]
                require_backward(log_prob)

        self._saved_state = model, model_trace, guide_trace, args, kwargs
        return model_trace, guide_trace

    def sample_saved(self):
        """
        Generate latent samples while reusing work from SVI.step().
        """
        model, model_trace, guide_trace, args, kwargs = self._saved_state
        model = poutine.replay(model, guide_trace)
        temperature = 1
        return _sample_posterior_from_trace(model, model_trace, temperature, *args, **kwargs)<|MERGE_RESOLUTION|>--- conflicted
+++ resolved
@@ -83,11 +83,7 @@
 
     # We take special care to match the term ordering in
     # pyro.infer.traceenum_elbo._compute_model_factors() to allow
-<<<<<<< HEAD
-    # contract_tensor_tree() to use shared_intermediates() inside.
-=======
     # contract_tensor_tree() to use shared_intermediates() inside
->>>>>>> dd2d3e16
     # TraceEnumSample_ELBO. The special ordering is: first all cost terms in
     # order of model_trace, then all enum_terms in order of model trace.
     log_probs = cost_terms
@@ -196,21 +192,6 @@
     This extends :class:`TraceEnum_ELBO` to make it cheaper to sample from
     discrete latent states during SVI.
 
-<<<<<<< HEAD
-    The following are equivalent, but the first is cheaper::
-
-            # Version 1.
-            elbo = TraceEnumSample_ELBO(first_available_dim=-2)
-            loss = elbo.loss(*args, **kwargs)
-            z = elbo.sample_saved()
-
-            # Version 2.
-            elbo = TraceEnum_ELBO(first_available_dim=-2)
-            loss = elbo.loss(*args, **kwargs)
-            guide_trace = poutine.trace(guide).get_trace(*args, **kwargs)
-            z = infer_discrete(poutine.replay(model, guide_trace),
-                               first_available_dim=-2)(*args, **kwargs)
-=======
     The following are equivalent but the first is cheaper, sharing work
     between the computations of ``loss`` and ``z``::
 
@@ -225,7 +206,6 @@
         guide_trace = poutine.trace(guide).get_trace(*args, **kwargs)
         z = infer_discrete(poutine.replay(model, guide_trace),
                            first_available_dim=-2)(*args, **kwargs)
->>>>>>> dd2d3e16
 
     """
     def _get_trace(self, model, guide, *args, **kwargs):
