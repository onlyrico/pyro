--- conflicted
+++ resolved
@@ -25,13 +25,9 @@
     - pip install -U pip
     # Keep track of pyro-api master branch
     - pip install https://github.com/pyro-ppl/pyro-api/archive/master.zip
-<<<<<<< HEAD
-    - pip install torch==1.7.0+cpu torchvision==0.8.1+cpu -f https://download.pytorch.org/whl/torch_stable.html
-=======
     # Download PyTorch
     - pip install numpy
     - pip install torch==1.8.0+cpu torchvision==0.9.0+cpu -f https://download.pytorch.org/whl/torch_stable.html
->>>>>>> a106882e
     - pip install .[test]
     - pip install coveralls
     - pip freeze
