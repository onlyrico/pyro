language: python

env:
    global:
        - PYTHONPATH=$PWD:$PYTHONPATH
        - CXX="g++-8"
        - CC="gcc-8"

addons:
    apt:
        sources:
            - sourceline: "ppa:ubuntu-toolchain-r/test"
        packages:
            - gcc-8
            - g++-8
            - ninja-build
            - graphviz  # for sphinx docs

cache:
    directories:
        - $HOME/.cache/pip
        - $HOME/.data

install:
    - pip install -U pip
    # Keep track of pyro-api master branch
    - pip install https://github.com/pyro-ppl/pyro-api/archive/master.zip
<<<<<<< HEAD
    # Download PyTorch nightly
    - pip install numpy
    - pip install --pre torch torchvision torchaudio -f https://download.pytorch.org/whl/nightly/cpu/torch_nightly.html
=======
    - pip install torch==1.7.0+cpu torchvision==0.8.1+cpu -f https://download.pytorch.org/whl/torch_stable.html
>>>>>>> 6dec3d26
    - pip install .[test]
    - pip install coveralls
    - pip freeze

branches:
    only:
        - master
        - dev

jobs:
    include:
        - stage: lint
          name: lint
          python: 3.6
          before_install: pip install flake8 nbstripout nbformat
          install:
          script:
              - make lint
              #- make scrub;
              #  git diff-index --quiet HEAD
        - stage: auxiliary modules
          name: docs
          python: 3.6
          script:
              - pip install -r docs/requirements.txt
              - make docs
              - make doctest
        - name: perf
          python: 3.6
          script:
              - pip install -e .[profile]
              - pytest -vs --benchmark-disable tests/perf/test_benchmark.py
        - name: profiler
          python: 3.6
          script:
              - pip install -e .[profile]
              - python -m profiler.distributions
        - stage: unit test
          name: unit
          python: 3.6
          script: pytest -vs --cov=pyro --cov-config .coveragerc --stage unit --durations 20
        - name: examples
          python: 3.6
          script:
              - CI=1 pytest -vs --cov=pyro --cov-config .coveragerc --stage test_examples --durations 10
              - grep -l smoke_test tutorial/source/*.ipynb | xargs grep -L 'smoke_test = False' \
                  | CI=1 xargs pytest -vx --nbval-lax --current-env -W ignore::FutureWarning
        - name: integration batch_1
          python: 3.6
          script: pytest -vs --cov=pyro --cov-config .coveragerc --stage integration_batch_1 --durations 10
        - name: integration batch_2
          python: 3.6
          script: pytest -vs --cov=pyro --cov-config .coveragerc --stage integration_batch_2 --durations 10
        - name: funsor
          python: 3.6
          script:
              - pip install -e .[funsor]
              - pytest -vs --cov=pyro --cov-config .coveragerc --stage funsor --durations 10
              - CI=1 pytest -vs --cov=pyro --cov-config .coveragerc --stage test_examples --durations 10 -k funsor

after_success:
          - coveralls<|MERGE_RESOLUTION|>--- conflicted
+++ resolved
@@ -25,13 +25,11 @@
     - pip install -U pip
     # Keep track of pyro-api master branch
     - pip install https://github.com/pyro-ppl/pyro-api/archive/master.zip
-<<<<<<< HEAD
     # Download PyTorch nightly
     - pip install numpy
     - pip install --pre torch torchvision torchaudio -f https://download.pytorch.org/whl/nightly/cpu/torch_nightly.html
-=======
-    - pip install torch==1.7.0+cpu torchvision==0.8.1+cpu -f https://download.pytorch.org/whl/torch_stable.html
->>>>>>> 6dec3d26
+    # TODO replace nightly with stable before release
+    # - pip install torch==1.8.0+cpu torchvision==0.9.0+cpu -f https://download.pytorch.org/whl/torch_stable.html
     - pip install .[test]
     - pip install coveralls
     - pip freeze
